/*
 * Copyright (C) 2012 The Android Open Source Project
 *
 * Licensed under the Apache License, Version 2.0 (the "License");
 * you may not use this file except in compliance with the License.
 * You may obtain a copy of the License at
 *
 *      http://www.apache.org/licenses/LICENSE-2.0
 *
 * Unless required by applicable law or agreed to in writing, software
 * distributed under the License is distributed on an "AS IS" BASIS,
 * WITHOUT WARRANTIES OR CONDITIONS OF ANY KIND, either express or implied.
 * See the License for the specific language governing permissions and
 * limitations under the License.
 */

#ifndef ANDROID_INCLUDE_HARDWARE_POWER_H
#define ANDROID_INCLUDE_HARDWARE_POWER_H

#include <stdint.h>
#include <sys/cdefs.h>
#include <sys/types.h>

#include <hardware/hardware.h>

__BEGIN_DECLS

#define POWER_MODULE_API_VERSION_0_1  HARDWARE_MODULE_API_VERSION(0, 1)
#define POWER_MODULE_API_VERSION_0_2  HARDWARE_MODULE_API_VERSION(0, 2)
#define POWER_MODULE_API_VERSION_0_3  HARDWARE_MODULE_API_VERSION(0, 3)

/**
 * The id of this module
 */
#define POWER_HARDWARE_MODULE_ID "power"

/*
 * Power hint identifiers passed to (*powerHint)
 */

typedef enum {
    POWER_HINT_VSYNC = 0x00000001,
    POWER_HINT_INTERACTION = 0x00000002,
    /* DO NOT USE POWER_HINT_VIDEO_ENCODE/_DECODE!  They will be removed in
     * KLP.
     */
    POWER_HINT_VIDEO_ENCODE = 0x00000003,
    POWER_HINT_VIDEO_DECODE = 0x00000004,
    POWER_HINT_LOW_POWER = 0x00000005,
<<<<<<< HEAD

    POWER_HINT_CPU_BOOST    = 0x00000010,
    POWER_HINT_LAUNCH_BOOST = 0x00000011,
    POWER_HINT_AUDIO        = 0x00000020,
    POWER_HINT_SET_PROFILE  = 0x00000030

=======
    POWER_HINT_CAM_PREVIEW = 0x00000006
>>>>>>> 54aa2742
} power_hint_t;

typedef enum {
    POWER_FEATURE_DOUBLE_TAP_TO_WAKE = 0x00000001,
    POWER_FEATURE_SUPPORTED_PROFILES = 0x00001000
} feature_t;

/**
 * Every hardware module must have a data structure named HAL_MODULE_INFO_SYM
 * and the fields of this data structure must begin with hw_module_t
 * followed by module specific information.
 */
typedef struct power_module {
    struct hw_module_t common;

    /*
     * (*init)() performs power management setup actions at runtime
     * startup, such as to set default cpufreq parameters.  This is
     * called only by the Power HAL instance loaded by
     * PowerManagerService.
     */
    void (*init)(struct power_module *module);

    /*
     * (*setInteractive)() performs power management actions upon the
     * system entering interactive state (that is, the system is awake
     * and ready for interaction, often with UI devices such as
     * display and touchscreen enabled) or non-interactive state (the
     * system appears asleep, display usually turned off).  The
     * non-interactive state is usually entered after a period of
     * inactivity, in order to conserve battery power during
     * such inactive periods.
     *
     * Typical actions are to turn on or off devices and adjust
     * cpufreq parameters.  This function may also call the
     * appropriate interfaces to allow the kernel to suspend the
     * system to low-power sleep state when entering non-interactive
     * state, and to disallow low-power suspend when the system is in
     * interactive state.  When low-power suspend state is allowed, the
     * kernel may suspend the system whenever no wakelocks are held.
     *
     * on is non-zero when the system is transitioning to an
     * interactive / awake state, and zero when transitioning to a
     * non-interactive / asleep state.
     *
     * This function is called to enter non-interactive state after
     * turning off the screen (if present), and called to enter
     * interactive state prior to turning on the screen.
     */
    void (*setInteractive)(struct power_module *module, int on);

    /*
     * (*powerHint) is called to pass hints on power requirements, which
     * may result in adjustment of power/performance parameters of the
     * cpufreq governor and other controls.  The possible hints are:
     *
     * POWER_HINT_VSYNC
     *
     *     Foreground app has started or stopped requesting a VSYNC pulse
     *     from SurfaceFlinger.  If the app has started requesting VSYNC
     *     then CPU and GPU load is expected soon, and it may be appropriate
     *     to raise speeds of CPU, memory bus, etc.  The data parameter is
     *     non-zero to indicate VSYNC pulse is now requested, or zero for
     *     VSYNC pulse no longer requested.
     *
     * POWER_HINT_INTERACTION
     *
     *     User is interacting with the device, for example, touchscreen
     *     events are incoming.  CPU and GPU load may be expected soon,
     *     and it may be appropriate to raise speeds of CPU, memory bus,
     *     etc.  The data parameter is the estimated length of the interaction
     *     in milliseconds, or 0 if unknown.
     *
     * POWER_HINT_LOW_POWER
     *
     *     Low power mode is activated or deactivated. Low power mode
     *     is intended to save battery at the cost of performance. The data
     *     parameter is non-zero when low power mode is activated, and zero
     *     when deactivated.
     *
     * POWER_HINT_CPU_BOOST
     *
     *     An operation is happening where it would be ideal for the CPU to
     *     be boosted for a specific duration. The data parameter is an
     *     integer value of the boost duration in microseconds.
     *
     * A particular platform may choose to ignore any hint.
     *
     * availability: version 0.2
     *
     */
    void (*powerHint)(struct power_module *module, power_hint_t hint,
                      void *data);

    /*
     * (*setFeature) is called to turn on or off a particular feature
     * depending on the state parameter. The possible features are:
     *
     * FEATURE_DOUBLE_TAP_TO_WAKE
     *
     *    Enabling/Disabling this feature will allow/disallow the system
     *    to wake up by tapping the screen twice.
     *
     * availability: version 0.3
     *
     */
    void (*setFeature)(struct power_module *module, feature_t feature, int state);

    /*
     * (*getFeature) is called to get the current value of a particular
     * feature or capability from the hardware or PowerHAL
     */
    int (*getFeature)(struct power_module *module, feature_t feature);

} power_module_t;


__END_DECLS

#endif  // ANDROID_INCLUDE_HARDWARE_POWER_H<|MERGE_RESOLUTION|>--- conflicted
+++ resolved
@@ -47,16 +47,13 @@
     POWER_HINT_VIDEO_ENCODE = 0x00000003,
     POWER_HINT_VIDEO_DECODE = 0x00000004,
     POWER_HINT_LOW_POWER = 0x00000005,
-<<<<<<< HEAD
+    POWER_HINT_CAM_PREVIEW = 0x00000006,
 
     POWER_HINT_CPU_BOOST    = 0x00000010,
     POWER_HINT_LAUNCH_BOOST = 0x00000011,
     POWER_HINT_AUDIO        = 0x00000020,
     POWER_HINT_SET_PROFILE  = 0x00000030
 
-=======
-    POWER_HINT_CAM_PREVIEW = 0x00000006
->>>>>>> 54aa2742
 } power_hint_t;
 
 typedef enum {
