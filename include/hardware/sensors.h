--- conflicted
+++ resolved
@@ -147,11 +147,7 @@
      * Counter sensors can be set with this flag and SensorService will inject accelerometer data
      * and read the corresponding step counts.
      */
-<<<<<<< HEAD
-    SENSOR_FLAG_SUPPORTS_DATA_INJECTION = 0x10  // 1000
-=======
     SENSOR_FLAG_SUPPORTS_DATA_INJECTION = 0x10  // 1 0000
->>>>>>> 1ce7fe6b
 };
 
 /*
