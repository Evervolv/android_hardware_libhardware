/*
 * Copyright (C) 2008 The Android Open Source Project
 *
 * Licensed under the Apache License, Version 2.0 (the "License");
 * you may not use this file except in compliance with the License.
 * You may obtain a copy of the License at
 *
 *      http://www.apache.org/licenses/LICENSE-2.0
 *
 * Unless required by applicable law or agreed to in writing, software
 * distributed under the License is distributed on an "AS IS" BASIS,
 * WITHOUT WARRANTIES OR CONDITIONS OF ANY KIND, either express or implied.
 * See the License for the specific language governing permissions and
 * limitations under the License.
 */


#ifndef ANDROID_FB_INTERFACE_H
#define ANDROID_FB_INTERFACE_H

#include <stdint.h>
#include <sys/cdefs.h>
#include <sys/types.h>

#include <cutils/native_handle.h>

#include <hardware/hardware.h>

__BEGIN_DECLS

#define GRALLOC_HARDWARE_FB0 "fb0"

/*****************************************************************************/


/*****************************************************************************/

typedef struct framebuffer_device_t {
    struct hw_device_t common;

    /* flags describing some attributes of the framebuffer */
    const uint32_t  flags;

    /* dimensions of the framebuffer in pixels */
    const uint32_t  width;
    const uint32_t  height;

    /* frambuffer stride in pixels */
    const int       stride;

    /* framebuffer pixel format */
    const int       format;

    /* resolution of the framebuffer's display panel in pixel per inch*/
    const float     xdpi;
    const float     ydpi;

    /* framebuffer's display panel refresh rate in frames per second */
    const float     fps;

    /* min swap interval supported by this framebuffer */
    const int       minSwapInterval;

    /* max swap interval supported by this framebuffer */
    const int       maxSwapInterval;

<<<<<<< HEAD
#ifdef QCOM_HARDWARE
=======
>>>>>>> c55d7ac3
    /* Number of framebuffers supported*/
    const int       numFramebuffers;

    int reserved[7];
<<<<<<< HEAD
#else
    int reserved[8];
#endif
=======
>>>>>>> c55d7ac3

    /*
     * requests a specific swap-interval (same definition than EGL)
     *
     * Returns 0 on success or -errno on error.
     */
    int (*setSwapInterval)(struct framebuffer_device_t* window,
            int interval);

    /*
     * This hook is OPTIONAL.
     *
     * It is non NULL If the framebuffer driver supports "update-on-demand"
     * and the given rectangle is the area of the screen that gets
     * updated during (*post)().
     *
     * This is useful on devices that are able to DMA only a portion of
     * the screen to the display panel, upon demand -- as opposed to
     * constantly refreshing the panel 60 times per second, for instance.
     *
     * Only the area defined by this rectangle is guaranteed to be valid, that
     * is, the driver is not allowed to post anything outside of this
     * rectangle.
     *
     * The rectangle evaluated during (*post)() and specifies which area
     * of the buffer passed in (*post)() shall to be posted.
     *
     * return -EINVAL if width or height <=0, or if left or top < 0
     */
    int (*setUpdateRect)(struct framebuffer_device_t* window,
            int left, int top, int width, int height);

    /*
     * Post <buffer> to the display (display it on the screen)
     * The buffer must have been allocated with the
     *   GRALLOC_USAGE_HW_FB usage flag.
     * buffer must be the same width and height as the display and must NOT
     * be locked.
     *
     * The buffer is shown during the next VSYNC.
     *
     * If the same buffer is posted again (possibly after some other buffer),
     * post() will block until the the first post is completed.
     *
     * Internally, post() is expected to lock the buffer so that a
     * subsequent call to gralloc_module_t::(*lock)() with USAGE_RENDER or
     * USAGE_*_WRITE will block until it is safe; that is typically once this
     * buffer is shown and another buffer has been posted.
     *
     * Returns 0 on success or -errno on error.
     */
    int (*post)(struct framebuffer_device_t* dev, buffer_handle_t buffer);


    /*
     * The (*compositionComplete)() method must be called after the
     * compositor has finished issuing GL commands for client buffers.
     */

    int (*compositionComplete)(struct framebuffer_device_t* dev);

    /*
     * This hook is OPTIONAL.
     *
     * If non NULL it will be caused by SurfaceFlinger on dumpsys
     */
    void (*dump)(struct framebuffer_device_t* dev, char *buff, int buff_len);

    /*
     * (*enableScreen)() is used to either blank (enable=0) or
     * unblank (enable=1) the screen this framebuffer is attached to.
     *
     * Returns 0 on success or -errno on error.
     */
    int (*enableScreen)(struct framebuffer_device_t* dev, int enable);

    void* reserved_proc[6];

} framebuffer_device_t;


/** convenience API for opening and closing a supported device */

static inline int framebuffer_open(const struct hw_module_t* module,
        struct framebuffer_device_t** device) {
    return module->methods->open(module,
            GRALLOC_HARDWARE_FB0, (struct hw_device_t**)device);
}

static inline int framebuffer_close(struct framebuffer_device_t* device) {
    return device->common.close(&device->common);
}


__END_DECLS

#endif  // ANDROID_FB_INTERFACE_H<|MERGE_RESOLUTION|>--- conflicted
+++ resolved
@@ -64,20 +64,10 @@
     /* max swap interval supported by this framebuffer */
     const int       maxSwapInterval;
 
-<<<<<<< HEAD
-#ifdef QCOM_HARDWARE
-=======
->>>>>>> c55d7ac3
     /* Number of framebuffers supported*/
     const int       numFramebuffers;
 
     int reserved[7];
-<<<<<<< HEAD
-#else
-    int reserved[8];
-#endif
-=======
->>>>>>> c55d7ac3
 
     /*
      * requests a specific swap-interval (same definition than EGL)
