--- conflicted
+++ resolved
@@ -562,10 +562,9 @@
      */
     int (*config_clear)(void);
 
-<<<<<<< HEAD
     /** BT stack Test interface */
     const void* (*get_testapp_interface)(int test_app_profile);
-=======
+
     /**
      * Clear (reset) the dynamic portion of the device interoperability database.
      */
@@ -577,7 +576,6 @@
      * NOTE: |feature| has to match an item defined in interop_feature_t (interop.h).
      */
     void (*interop_database_add)(uint16_t feature, const bt_bdaddr_t *addr, size_t len);
->>>>>>> 2a5e3d2e
 } bt_interface_t;
 
 /** TODO: Need to add APIs for Service Discovery, Service authorization and
